--- conflicted
+++ resolved
@@ -231,16 +231,13 @@
 	LegacyEnableAllowanceCountdown    bool                                  `bson:"legacy_enable_allowance_countdown" json:"legacy_enable_allowance_countdown"`
 	MaxIdleConnsPerHost               int                                   `bson:"max_idle_connections_per_host" json:"max_idle_connections_per_host"`
 	ReloadWaitTime                    int                                   `bson:"reload_wait_time" json:"reload_wait_time"`
-<<<<<<< HEAD
 	EnableEmbeddedKV                  bool                                  `bson:"enable_embedded_storage" json:"enable_embedded_storage"`
 	EmbeddedKV                        rafty.Config                          `bson:"embedded_storage" json:"embedded_storage"`
-=======
 	UseDistributedQuotaCounter        bool                                  `bson:"use_distributed_counter" json:"use_distributed_counter"`
 	DistributedQuotaFlushIntervalInMS int                                   `bson:"distributed_quota_flush_interval_in_ms" json:"distributed_quota_flush_interval_in_ms"`
 	DQSetMaster                       bool                                  `bson:"distributed_quota_set_master" json:"distributed_quota_set_master"`
 	PubSubServerPort                  string                                `bson:"pubsub_server_port" json:"pubsub_server_port"`
 	PubSubMasterConnectionString      string                                `bson:"pubsub_master_connectionstring" json:"pubsub_master_connectionstring"`
->>>>>>> 35d6761e
 }
 
 type CertData struct {
