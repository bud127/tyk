package main

import (
	"errors"
	"github.com/Sirupsen/logrus"
	"io"
	"net"
	"net/http"
	"net/url"
	"strings"
)

func canonicalAddr(url *url.URL) string {
	addr := url.Host
	// If the addr has a port number attached
	if !(strings.LastIndex(addr, ":") > strings.LastIndex(addr, "]")) {
		return addr + ":80"
	}
	return addr
}

type WSDialer struct {
	TykTransporter
	RW http.ResponseWriter
}

func (ws *WSDialer) RoundTrip(req *http.Request) (*http.Response, error) {
	target := canonicalAddr(req.URL)

	// TODO: TLS
	d, err := ws.Dial("tcp", target)
	defer d.Close()
	if err != nil {
		http.Error(ws.RW, "Error contacting backend server.", 500)
		log.WithFields(logrus.Fields{
			"path":   target,
			"origin": GetIPFromRequest(req),
		}).Error("Error dialing websocket backend %s: %v", target, err)
		return nil, err
	}

	hj, ok := ws.RW.(http.Hijacker)
	if !ok {
		http.Error(ws.RW, "Not a hijacker?", 500)
		return nil, errors.New("Not a hjijacker?")
	}

	nc, _, err := hj.Hijack()
	defer nc.Close()
	if err != nil {
		log.WithFields(logrus.Fields{
			"path":   req.URL.Path,
			"origin": GetIPFromRequest(req),
		}).Error("Hijack error: %v", err)
		return nil, err
	}

	err = req.Write(d)
	if err != nil {
		log.WithFields(logrus.Fields{
			"path":   req.URL.Path,
			"origin": GetIPFromRequest(req),
		}).Error("Error copying request to target: %v", err)
		return nil, err
	}

	errc := make(chan error, 2)
	cp := func(dst io.Writer, src io.Reader) {
		_, err := io.Copy(dst, src)
		errc <- err
	}
	go cp(d, nc)
	go cp(nc, d)

	<-errc

	return nil, nil
}

<<<<<<< HEAD
// ProcessRequest will run any checks on the request on the way through the system, return an error to have the chain fail
func (m *WebsockethandlerMiddleware) ProcessRequest(w http.ResponseWriter, r *http.Request, configuration interface{}) (error, int) {
	if isWebsocket(r) {
		if m.Spec.APIDefinition.Proxy.StripListenPath {
			log.Debug("Stripping: ", m.Spec.Proxy.ListenPath)
			r.URL.Path = "/" + strings.Replace(r.URL.Path, m.Spec.Proxy.ListenPath, "", 1)
			log.Debug("Upstream Path is: ", r.URL.Path)
		}

		var thisConfig tykcommon.WebsocketConfig
		thisConfig = configuration.(tykcommon.WebsocketConfig)

		p := websocketProxy(thisConfig.WebsocketTarget)
		p.ServeHTTP(w, r)
		// Pass through
		return nil, 1666
=======
func IsWebsocket(req *http.Request) bool {
	connection := strings.ToLower(strings.TrimSpace(req.Header.Get("Connection")))
	if connection != "upgrade" {
		return false
>>>>>>> faea8172
	}

	upgrade := strings.ToLower(strings.TrimSpace(req.Header.Get("Upgrade")))
	if upgrade != "websocket" {
		return false
	}
	return true
}<|MERGE_RESOLUTION|>--- conflicted
+++ resolved
@@ -4,7 +4,6 @@
 	"errors"
 	"github.com/Sirupsen/logrus"
 	"io"
-	"net"
 	"net/http"
 	"net/url"
 	"strings"
@@ -77,29 +76,10 @@
 	return nil, nil
 }
 
-<<<<<<< HEAD
-// ProcessRequest will run any checks on the request on the way through the system, return an error to have the chain fail
-func (m *WebsockethandlerMiddleware) ProcessRequest(w http.ResponseWriter, r *http.Request, configuration interface{}) (error, int) {
-	if isWebsocket(r) {
-		if m.Spec.APIDefinition.Proxy.StripListenPath {
-			log.Debug("Stripping: ", m.Spec.Proxy.ListenPath)
-			r.URL.Path = "/" + strings.Replace(r.URL.Path, m.Spec.Proxy.ListenPath, "", 1)
-			log.Debug("Upstream Path is: ", r.URL.Path)
-		}
-
-		var thisConfig tykcommon.WebsocketConfig
-		thisConfig = configuration.(tykcommon.WebsocketConfig)
-
-		p := websocketProxy(thisConfig.WebsocketTarget)
-		p.ServeHTTP(w, r)
-		// Pass through
-		return nil, 1666
-=======
 func IsWebsocket(req *http.Request) bool {
 	connection := strings.ToLower(strings.TrimSpace(req.Header.Get("Connection")))
 	if connection != "upgrade" {
 		return false
->>>>>>> faea8172
 	}
 
 	upgrade := strings.ToLower(strings.TrimSpace(req.Header.Get("Upgrade")))
