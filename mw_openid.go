--- conflicted
+++ resolved
@@ -221,34 +221,4 @@
 
 	// Report in health check
 	reportHealthValue(k.Spec, KeyFailure, "1")
-<<<<<<< HEAD
-=======
-}
-
-func (k *OpenIDMW) setContextVars(r *http.Request, token *jwt.Token) {
-	if !k.Spec.EnableContextVars {
-		return
-	}
-	// Flatten claims and add to context
-	cnt := ctxGetData(r)
-	if cnt == nil {
-		return
-	}
-	claimPrefix := "jwt_claims_"
-
-	for claimName, claimValue := range token.Header {
-		claim := claimPrefix + claimName
-		cnt[claim] = claimValue
-	}
-
-	for claimName, claimValue := range token.Claims.(jwt.MapClaims) {
-		claim := claimPrefix + claimName
-		cnt[claim] = claimValue
-	}
-
-	// Key data
-	cnt["token"] = ctxGetAuthToken(r)
-
-	ctxSetData(r, cnt)
->>>>>>> 99c2f23d
 }